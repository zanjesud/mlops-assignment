--- conflicted
+++ resolved
@@ -75,11 +75,6 @@
 # Clone the repository
 git clone https://github.com/zanjesud/mlops-assignment.git
 cd mlops-assignment
-<<<<<<< HEAD
-
-# Build and start all services
-docker-compose up --build
-=======
 
 # Build and start all services
 docker-compose -f docker-compose.local.yml pull		
@@ -94,7 +89,6 @@
 # Clone and setup
 git clone https://github.com/zanjesud/mlops-assignment.git
 cd mlops-assignment
->>>>>>> a3fd7c0e
 
 # Install dependencies
 uv venv
@@ -157,122 +151,6 @@
 ```bash
 # Add Google Drive as remote storage
 dvc remote add --default gdrive gdrive://<your Gdrive id>
-dvc remote modify gdrive gdrive_acknowledge_abuse true
-
-# Setup Google Cloud OAuth (follow DVC docs)
-# https://dvc.org/doc/user-guide/data-management/remote-storage/google-drive
-dvc remote modify gdrive gdrive_client_id 'your-client-id'
-dvc remote modify gdrive gdrive_client_secret 'your-client-secret'
-```
-
-#### Data Pipeline
-```bash
-# Create data structure
-mkdir -p data/raw data/processed
-
-# Install data processing dependencies
-uv add pandas scikit-learn
-
-# Create dataset script
-cat > data/make_dataset.py << 'EOF'
-import pandas as pd
-from sklearn.datasets import load_iris
-
-def save_raw():
-    iris = load_iris(as_frame=True)
-    df = pd.concat([iris.data, pd.Series(iris.target, name="target")], axis=1)
-    df.to_csv("data/raw/iris.csv", index=False)
-
-if __name__ == "__main__":
-    save_raw()
-EOF
-
-# Generate and version data
-python data/make_dataset.py
-dvc add data/raw/iris.csv
-git add data/raw/iris.csv.dvc
-git commit -m "Add iris dataset"
-dvc push
-```
-
-### 2. 🤖 Model Training & MLflow Integration
-
-#### Setup MLflow
-```bash
-# Start MLflow server
-mlflow server --host 127.0.0.1 --port 5000 &
-
-# Or with database backend
-mlflow server --backend-store-uri sqlite:///mlflow.db --default-artifact-root ./mlruns &
-```
-
-<<<<<<< HEAD
-### 🐍 Option 2: Local Development
-
-```bash
-# Clone and setup
-git clone https://github.com/zanjesud/mlops-assignment.git
-cd mlops-assignment
-
-# Install dependencies
-uv venv
-source .venv/bin/activate  # On Windows: .venv\Scripts\activate
-uv pip install -e .
-
-# Initialize DVC and download data
-dvc init
-dvc pull
-
-# Start services
-mlflow server --host 0.0.0.0 --port 5000 &
-uvicorn api.main:app --reload --host 0.0.0.0 --port 8000 &
-streamlit run ui/app.py --server.port 8501
-```
-
-### 🌐 Access Services
-
-| Service | URL | Description |
-|---------|-----|-------------|
-| **Streamlit UI** | http://localhost:8501 | Interactive web interface |
-| **FastAPI API** | http://localhost:8000 | REST API endpoints |
-| **API Docs** | http://localhost:8000/docs | Interactive API documentation |
-| **MLflow UI** | http://localhost:5000 | Model tracking and registry |
-| **Prometheus** | http://localhost:9090 | Metrics collection |
-| **Grafana** | http://localhost:3000 | Metrics visualization (admin/admin) |
-
-## 📋 Step-by-Step Implementation Guide
-
-### 1. 🛠️ Project Setup & Data Version Control
-
-#### Initialize Project with UV
-```bash
-# Create new project
-uv init mlops-assignment
-cd mlops-assignment
-
-# Setup virtual environment
-uv venv
-source .venv/bin/activate  # Windows: .venv\Scripts\activate
-```
-
-#### Git & DVC Setup
-```bash
-# Initialize Git
-git init
-git add .
-git commit -m "Initial commit"
-
-# Install DVC dependencies
-uv add dvc dvc-gdrive mlflow
-
-# Initialize DVC
-dvc init
-```
-
-#### Google Drive Remote Setup
-```bash
-# Add Google Drive as remote storage
-dvc remote add --default gdrive gdrive://14v9yGR-7czWk9DnTUPvd2Gp1xSPoeHug
 dvc remote modify gdrive gdrive_acknowledge_abuse true
 
 # Setup Google Cloud OAuth (follow DVC docs)
@@ -367,6 +245,8 @@
 # Train models
 python models/train.py --model_type=rf --random_state=42
 python models/train.py --model_type=rf --random_state=100
+uv run python models/train.py --model_type rf --random_state 123
+uv run python models/train.py --model_type logreg --random_state 100
 ```
 
 #### Model Promotion System
@@ -475,163 +355,6 @@
 
 ### 4. 🐳 Dockerization
 
-=======
-#### Model Training
-```bash
-# Create training script
-mkdir models
-cat > models/train.py << 'EOF'
-import click
-import mlflow
-import pandas as pd
-from sklearn.ensemble import RandomForestClassifier
-from sklearn.model_selection import train_test_split
-from sklearn.metrics import accuracy_score
-
-@click.command()
-@click.option("--model_type", default="rf", help="Model type")
-@click.option("--random_state", default=42, help="Random state")
-def train(model_type, random_state):
-    mlflow.set_experiment("iris-classifier")
-    
-    with mlflow.start_run():
-        # Load data
-        df = pd.read_csv("data/raw/iris.csv")
-        X, y = df.drop("target", axis=1), df["target"]
-        X_train, X_test, y_train, y_test = train_test_split(
-            X, y, test_size=0.2, random_state=random_state
-        )
-        
-        # Train model
-        model = RandomForestClassifier(random_state=random_state)
-        model.fit(X_train, y_train)
-        
-        # Evaluate
-        y_pred = model.predict(X_test)
-        accuracy = accuracy_score(y_test, y_pred)
-        
-        # Log metrics
-        mlflow.log_metric("accuracy", accuracy)
-        mlflow.sklearn.log_model(model, "model")
-
-if __name__ == "__main__":
-    train()
-EOF
-
-# Train models
-python models/train.py --model_type=rf --random_state=42
-python models/train.py --model_type=rf --random_state=100
-uv run python models/train.py --model_type rf --random_state 123
-uv run python models/train.py --model_type logreg --random_state 100
-```
-
-#### Model Promotion System
-```bash
-# Create promotion scripts
-cat > models/promote_model.py << 'EOF'
-import click
-import mlflow
-from mlflow.tracking import MlflowClient
-
-@click.group()
-def cli():
-    pass
-
-@cli.command()
-def list_models():
-    client = MlflowClient()
-    for model in client.list_registered_models():
-        print(f"Model: {model.name}")
-
-@cli.command()
-@click.option("--run-id", required=True)
-def promote_to_staging(run_id):
-    client = MlflowClient()
-    client.create_model_version(
-        name="iris_classifier",
-        source=f"runs:/{run_id}/model",
-        run_id=run_id
-    )
-    print(f"Promoted run {run_id} to staging")
-
-if __name__ == "__main__":
-    cli()
-EOF
-
-# Usage examples
-python models/promote_model.py list-models
-python models/promote_model.py promote-to-staging --run-id 'your-run-id'
-```
-
-### 3. 🚀 API & UI Development
-
-#### FastAPI Application
-```bash
-# Install API dependencies
-uv add fastapi uvicorn prometheus-fastapi-instrumentator
-
-# Create API structure
-mkdir api
-cat > api/main.py << 'EOF'
-import mlflow.pyfunc
-import pandas as pd
-from fastapi import FastAPI
-from prometheus_fastapi_instrumentator import Instrumentator
-
-app = FastAPI(title="Iris Classifier API")
-Instrumentator().instrument(app).expose(app)
-
-@app.get("/health")
-def health_check():
-    return {"status": "healthy"}
-
-@app.post("/predict")
-def predict(features: dict):
-    model = mlflow.pyfunc.load_model("models:/iris_classifier@production")
-    df = pd.DataFrame([features])
-    prediction = model.predict(df)
-    return {"prediction": prediction.tolist()}
-EOF
-```
-
-#### Streamlit UI
-```bash
-# Install UI dependencies
-uv add streamlit
-
-# Create UI
-mkdir ui
-cat > ui/app.py << 'EOF'
-import streamlit as st
-import requests
-
-st.title("Iris Classifier")
-st.write("Enter iris measurements to predict species")
-
-sepal_length = st.slider("Sepal Length", 4.0, 8.0, 5.4)
-sepal_width = st.slider("Sepal Width", 2.0, 5.0, 3.4)
-petal_length = st.slider("Petal Length", 1.0, 7.0, 4.7)
-petal_width = st.slider("Petal Width", 0.1, 2.5, 1.4)
-
-if st.button("Predict"):
-    response = requests.post(
-        "http://localhost:8000/predict",
-        json={
-            "sepal_length": sepal_length,
-            "sepal_width": sepal_width,
-            "petal_length": petal_length,
-            "petal_width": petal_width
-        }
-    )
-    if response.status_code == 200:
-        prediction = response.json()["prediction"]
-        st.success(f"Predicted species: {prediction}")
-EOF
-```
-
-### 4. 🐳 Dockerization
-
->>>>>>> a3fd7c0e
 #### Multi-stage Dockerfile
 ```dockerfile
 # Base stage
@@ -859,19 +582,11 @@
 # Repository → Settings → Secrets → Actions
 # DOCKER_HUB_USERNAME: your-username
 # DOCKER_HUB_TOKEN: your-access-token
-<<<<<<< HEAD
 
 # 4. Update docker-compose.yml
 # Replace YOUR_DOCKERHUB_USERNAME with your actual username
 ```
 
-=======
-
-# 4. Update docker-compose.yml
-# Replace YOUR_DOCKERHUB_USERNAME with your actual username
-```
-
->>>>>>> a3fd7c0e
 #### Local Production Deployment
 ```bash
 # Pull and run from Docker Hub
@@ -922,7 +637,6 @@
 
 # Promote to staging
 python models/promote_model.py promote-to-staging --run-id 'run-id'
-<<<<<<< HEAD
 
 # Promote to production
 python models/promote_model.py promote-to-production
@@ -931,16 +645,6 @@
 python models/promote_model.py compare --version1 1 --version2 2
 ```
 
-=======
-
-# Promote to production
-python models/promote_model.py promote-to-production
-
-# Compare models
-python models/promote_model.py compare --version1 1 --version2 2
-```
-
->>>>>>> a3fd7c0e
 ### Data Management
 ```bash
 # Update data
@@ -989,17 +693,12 @@
 
 | Issue | Solution |
 |-------|----------|
-<<<<<<< HEAD
-=======
 | **MLflow pip version warning** | Harmless warning when using UV - can be ignored |
->>>>>>> a3fd7c0e
 | **Port conflicts** | Check if ports 8000, 8501, 5000, 9090, 3000 are available |
 | **MLflow connection** | Ensure MLflow server is running before API |
 | **Model loading** | Verify model is registered in MLflow registry |
 | **DVC remote** | Check Google Drive credentials and permissions |
 | **Docker build fails** | Clear Docker cache: `docker system prune -a` |
-<<<<<<< HEAD
-=======
 
 ### Setup Warnings
 
@@ -1009,7 +708,6 @@
 WARNING mlflow.utils.environment: Failed to resolve installed pip version
 ```
 It occurs because MLflow can't detect pip version in UV environments. Your models will still work correctly.
->>>>>>> a3fd7c0e
 
 ### Debug Commands
 
